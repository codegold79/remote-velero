--- conflicted
+++ resolved
@@ -86,14 +86,6 @@
 			name:     "image repository names containing . ",
 			image:    "projects.registry.vmware.com/tanzu.migrator/route-2-httpproxy:myTag",
 			expected: "tanzu-migrator-route-2-httpproxy",
-<<<<<<< HEAD
-		},
-		{
-			name:     "pull by digest",
-			image:    "quay.io/vmware-tanzu/velero@sha256:a75f9e8c3ced3943515f249597be389f8233e1258d289b11184796edceaa7dab",
-			expected: "vmware-tanzu-velero",
-=======
->>>>>>> 5fe3a50b
 		},
 	}
 
