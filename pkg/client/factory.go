/*
Copyright 2017, 2019 the Velero contributors.

Licensed under the Apache License, Version 2.0 (the "License");
you may not use this file except in compliance with the License.
You may obtain a copy of the License at

    http://www.apache.org/licenses/LICENSE-2.0

Unless required by applicable law or agreed to in writing, software
distributed under the License is distributed on an "AS IS" BASIS,
WITHOUT WARRANTIES OR CONDITIONS OF ANY KIND, either express or implied.
See the License for the specific language governing permissions and
limitations under the License.
*/

package client

import (
	"context"
	"net/http"
	"net/url"
	"os"

<<<<<<< HEAD
=======
	apiextv1 "k8s.io/apiextensions-apiserver/pkg/apis/apiextensions/v1"
>>>>>>> 5fe3a50b
	apiextv1beta1 "k8s.io/apiextensions-apiserver/pkg/apis/apiextensions/v1beta1"
	k8scheme "k8s.io/client-go/kubernetes/scheme"
	kbclient "sigs.k8s.io/controller-runtime/pkg/client"

	"github.com/pkg/errors"
	"github.com/spf13/pflag"
	metav1 "k8s.io/apimachinery/pkg/apis/meta/v1"
	"k8s.io/apimachinery/pkg/runtime"
	"k8s.io/client-go/dynamic"
	"k8s.io/client-go/kubernetes"
	"k8s.io/client-go/rest"
	"k8s.io/client-go/tools/clientcmd"

	velerov1api "github.com/vmware-tanzu/velero/pkg/apis/velero/v1"
	clientset "github.com/vmware-tanzu/velero/pkg/generated/clientset/versioned"
)

const (
	srcClusterSecretName    = "srccluster"
	destClusterSecretName   = "destcluster"
	remoteClusterSecretName = "remotecluster"
)

// Factory knows how to create a VeleroClient and Kubernetes client.
type Factory interface {
	// BindFlags binds common flags (--kubeconfig, --namespace) to the passed-in FlagSet.
	BindFlags(flags *pflag.FlagSet)

	// Client returns a VeleroClient. It uses the following priority to specify the cluster
	// configuration: --kubeconfig flag, KUBECONFIG environment variable, in-cluster configuration.
	Client() (clientset.Interface, error)
	// SourceClient returns a VeleroClient. The client uses the config returned by
	// the SourceClientConfig() method.
	SourceClient() (clientset.Interface, error)
	// DestinationClient returns a VeleroClient. The client uses the config returned by
	// the DestinationClient() method.
	DestinationClient() (clientset.Interface, error)
	// KubeClient returns a Kubernetes client. It uses the following priority to specify the cluster
	// configuration: --kubeconfig flag, KUBECONFIG environment variable, in-cluster configuration.
	KubeClient() (kubernetes.Interface, error)
	// SourceKubeClient returns a Kubernetes client. It uses information in a
	// user-provided secret to connect to and gain access to a remote cluster.
	SourceKubeClient() (kubernetes.Interface, error)
	// DestinationKubeClient returns a Kubernetes client. It uses information
	// in a user-provided secret to connect to and gain access to a remote cluster.
	DestinationKubeClient() (kubernetes.Interface, error)
	// DynamicClient returns a Kubernetes dynamic client. It uses the following priority to specify the cluster
	// configuration: --kubeconfig flag, KUBECONFIG environment variable, in-cluster configuration.
	DynamicClient() (dynamic.Interface, error)
<<<<<<< HEAD
	// SourceDynamicClient returns a Kubernetes dynamic client.
	SourceDynamicClient() (dynamic.Interface, error)
	// DestinationDynamicClient returns a Kubernetes dynamic client.
	DestinationDynamicClient() (dynamic.Interface, error)
	// KubebuilderClient returns a Kubernetes dynamic client. It uses the following priority to specify the cluster
=======
>>>>>>> 5fe3a50b
	// KubebuilderClient returns a client for the controller runtime framework. It adds Kubernetes and Velero
	// types to its scheme. It uses the following priority to specify the cluster
	// configuration: --kubeconfig flag, KUBECONFIG environment variable, in-cluster configuration.
	KubebuilderClient() (kbclient.Client, error)

	// SetBasename changes the basename for an already-constructed client.
	// This is useful for generating clients that require a different user-agent string below the root `velero`
	// command, such as the server subcommand.
	SetBasename(string)
	// SetClientQPS sets the Queries Per Second for a client.
	SetClientQPS(float32)
	// SetClientBurst sets the Burst for a client.
	SetClientBurst(int)

	// ClientConfig returns a rest.Config struct used for client-go clients.
	ClientConfig() (*rest.Config, error)
	// SourceClientConfig returns a rest.Config struct used for client-go clients.
	SourceClientConfig() (*rest.Config, error)
	// DestinationClientConfig returns a rest.Config struct used for client-go clients.
	DestinationClientConfig() (*rest.Config, error)

	// SrcClusterHost returns the URL of the remote cluster that will be back up.
	SrcClusterHost() string
	// DestClusterHost returns the URL of the remote cluster to restore to.
	DestClusterHost() string

	// Namespace returns the namespace which the Factory will create clients for.
	Namespace() string

	// HttpProxy...
	HttpProxy() string
	// HttpsProxy...
	HttpsProxy() string
}

type factory struct {
	flags           *pflag.FlagSet
	kubeconfig      string
	kubecontext     string
	srcClusterHost  string
	destClusterHost string
	baseName        string
	namespace       string
	clientQPS       float32
	clientBurst     int
	httpsProxy      string
	httpProxy       string
}

// NewFactory returns a Factory.
func NewFactory(baseName string, config VeleroConfig) Factory {
	f := &factory{
		flags:    pflag.NewFlagSet("", pflag.ContinueOnError),
		baseName: baseName,
	}

	f.namespace = os.Getenv("VELERO_NAMESPACE")
	if config.Namespace() != "" {
		f.namespace = config.Namespace()
	}

	// We didn't get the namespace via env var or config file, so use the default.
	// Command line flags will override when BindFlags is called.
	if f.namespace == "" {
		f.namespace = velerov1api.DefaultNamespace
	}

	f.flags.StringVar(&f.kubeconfig, "kubeconfig", "", "Path to the kubeconfig file to use to talk to the Kubernetes apiserver. If unset, try the environment variable KUBECONFIG, as well as in-cluster configuration")
	f.flags.StringVarP(&f.namespace, "namespace", "n", f.namespace, "The namespace in which Velero should operate")
	f.flags.StringVar(&f.kubecontext, "kubecontext", "", "The context to use to talk to the Kubernetes apiserver. If unset defaults to whatever your current-context is (kubectl config current-context)")
	f.flags.StringVar(&f.httpsProxy, "httpsproxy", f.httpsProxy, "The proxy to use for https connections")
	// TODO: httpproxy is a flag, but is not currently used.
	f.flags.StringVar(&f.httpProxy, "httpproxy", f.httpProxy, "The proxy to use for http connections")

	return f
}

func (f *factory) BindFlags(flags *pflag.FlagSet) {
	flags.AddFlagSet(f.flags)
}

func (f *factory) ClientConfig() (*rest.Config, error) {
	return Config(f.kubeconfig, f.kubecontext, f.baseName, f.clientQPS, f.clientBurst)
}

type serviceAcctCreds struct {
	host       string
	saToken    string
	kubeconfig string
	httpsProxy string
}

// SourceClientConfig will return return a rest config built using the
// credentials information in a user-provided secret.
func (f *factory) SourceClientConfig() (*rest.Config, error) {
	// First see if there are remote cluster service account credentials saved.
	srcCreds, err := f.serviceAcctCredsFromSecret(
		remoteClusterSecretName,
		f.namespace,
	)
	if err != nil {
		return nil, err
	}

	// Try getting the source cluster service account creds next.
	if (srcCreds == serviceAcctCreds{}) {
		srcCreds, err = f.serviceAcctCredsFromSecret(
			srcClusterSecretName,
			f.namespace,
		)
		if err != nil {
			return nil, err
		}
	}

	if (srcCreds != serviceAcctCreds{}) {
		f.srcClusterHost = srcCreds.host

		// Use kubeconfig if provided. Kubeconfig must provide TLS certificate
		// data.
		if srcCreds.kubeconfig != "" {
			return f.restConfigWithKubeConfig(srcCreds)
		}

		// Passing in the SA token assumes TLS insecure is true. Only used if
		// kubeconfig has not been provided.
		return f.restConfigWithSAToken(srcCreds)
	}

	// No service account credentials were found for source cluster in secret.
	// Use local cluster kubecontext.
	return Config(f.kubeconfig, f.kubecontext, f.baseName, f.clientQPS, f.clientBurst)
}

// DestinationClientConfig will return return a rest config built using the
// credentials information in a user-provided secret.
func (f *factory) DestinationClientConfig() (*rest.Config, error) {
	// First see if there are remote cluster service account credentials saved.
	destCreds, err := f.serviceAcctCredsFromSecret(
		remoteClusterSecretName,
		f.namespace,
	)
	if err != nil {
		return nil, err
	}

	// Try getting the destination cluster service account creds next.
	if (destCreds == serviceAcctCreds{}) {
		destCreds, err = f.serviceAcctCredsFromSecret(
			destClusterSecretName,
			f.namespace,
		)
		if err != nil {
			return nil, err
		}
	}

	if (destCreds != serviceAcctCreds{}) {
		f.destClusterHost = destCreds.host

		// Use kubeconfig if provided. Kubeconfig must provide TLS certificate
		// data.
		if destCreds.kubeconfig != "" {
			return f.restConfigWithKubeConfig(destCreds)
		}

		// Passing in the SA token assumes TLS insecure is true. Only used if
		// kubeconfig has not been provided.
		return f.restConfigWithSAToken(destCreds)
	}

	// No service account credentials were found for source cluster in secret.
	// Use local cluster kubecontext.
	return Config(f.kubeconfig, f.kubecontext, f.baseName, f.clientQPS, f.clientBurst)
}

func (f *factory) restConfigWithSAToken(creds serviceAcctCreds) (*rest.Config, error) {
	config := rest.Config{
		Host:            creds.host,
		BearerToken:     creds.saToken,
		TLSClientConfig: rest.TLSClientConfig{Insecure: true},
		Burst:           1000,
		QPS:             100,
	}

	if f.httpsProxy != "" {
		setTransportProxy(&config, f.httpsProxy)
	}

	return &config, nil
}

func (f *factory) restConfigWithKubeConfig(creds serviceAcctCreds) (*rest.Config, error) {
	config, err := clientcmd.RESTConfigFromKubeConfig([]byte(creds.kubeconfig))
	if err != nil {
		return nil, err
	}

	if f.httpsProxy != "" {
		setTransportProxy(config, f.httpsProxy)
	}
	return config, nil
}

func setTransportProxy(config *rest.Config, proxy string) {
	config.Wrap(func(rt http.RoundTripper) http.RoundTripper {
		transport := rt.(*http.Transport)
		proxyURL, _ := url.Parse(proxy)
		transport.Proxy = http.ProxyURL(proxyURL)
		return transport
	})
}

func (f *factory) Client() (clientset.Interface, error) {
	clientConfig, err := f.ClientConfig()
	if err != nil {
		return nil, err
	}

	veleroClient, err := clientset.NewForConfig(clientConfig)
	if err != nil {
		return nil, errors.WithStack(err)
	}
	return veleroClient, nil
}

func (f *factory) SourceClient() (clientset.Interface, error) {
	clientConfig, err := f.SourceClientConfig()
	if err != nil {
		return nil, err
	}

	veleroClient, err := clientset.NewForConfig(clientConfig)
	if err != nil {
		return nil, errors.WithStack(err)
	}
	return veleroClient, nil
}

func (f *factory) DestinationClient() (clientset.Interface, error) {
	clientConfig, err := f.DestinationClientConfig()
	if err != nil {
		return nil, err
	}

	veleroClient, err := clientset.NewForConfig(clientConfig)
	if err != nil {
		return nil, errors.WithStack(err)
	}
	return veleroClient, nil
}

func (f *factory) KubeClient() (kubernetes.Interface, error) {
	clientConfig, err := f.ClientConfig()
	if err != nil {
		return nil, err
	}

	kubeClient, err := kubernetes.NewForConfig(clientConfig)
	if err != nil {
		return nil, errors.WithStack(err)
	}
	return kubeClient, nil
}

func (f *factory) SourceKubeClient() (kubernetes.Interface, error) {
	clientConfig, err := f.SourceClientConfig()
	if err != nil {
		return nil, err
	}

	kubeClient, err := kubernetes.NewForConfig(clientConfig)
	if err != nil {
		return nil, errors.WithStack(err)
	}
	return kubeClient, nil
}

func (f *factory) DestinationKubeClient() (kubernetes.Interface, error) {
	clientConfig, err := f.DestinationClientConfig()
	if err != nil {
		return nil, err
	}

	kubeClient, err := kubernetes.NewForConfig(clientConfig)
	if err != nil {
		return nil, errors.WithStack(err)
	}
	return kubeClient, nil
}

func (f *factory) DynamicClient() (dynamic.Interface, error) {
	clientConfig, err := f.ClientConfig()
	if err != nil {
		return nil, err
	}
	dynamicClient, err := dynamic.NewForConfig(clientConfig)
	if err != nil {
		return nil, errors.WithStack(err)
	}
	return dynamicClient, nil
}

func (f *factory) SourceDynamicClient() (dynamic.Interface, error) {
	clientConfig, err := f.SourceClientConfig()
	if err != nil {
		return nil, err
	}
	dynamicClient, err := dynamic.NewForConfig(clientConfig)
	if err != nil {
		return nil, errors.WithStack(err)
	}
	return dynamicClient, nil
}

func (f *factory) DestinationDynamicClient() (dynamic.Interface, error) {
	clientConfig, err := f.DestinationClientConfig()
	if err != nil {
		return nil, err
	}
	dynamicClient, err := dynamic.NewForConfig(clientConfig)
	if err != nil {
		return nil, errors.WithStack(err)
	}
	return dynamicClient, nil
}

func (f *factory) KubebuilderClient() (kbclient.Client, error) {
	clientConfig, err := f.ClientConfig()
	if err != nil {
		return nil, err
	}

	scheme := runtime.NewScheme()
	velerov1api.AddToScheme(scheme)
	k8scheme.AddToScheme(scheme)
	apiextv1beta1.AddToScheme(scheme)
<<<<<<< HEAD
=======
	apiextv1.AddToScheme(scheme)
>>>>>>> 5fe3a50b
	kubebuilderClient, err := kbclient.New(clientConfig, kbclient.Options{
		Scheme: scheme,
	})

	if err != nil {
		return nil, err
	}

	return kubebuilderClient, nil
}

func (f *factory) SetBasename(name string) {
	f.baseName = name
}

func (f *factory) SetClientQPS(qps float32) {
	f.clientQPS = qps
}

func (f *factory) SetClientBurst(burst int) {
	f.clientBurst = burst
}

func (f *factory) Namespace() string {
	return f.namespace
}

func (f *factory) SrcClusterHost() string {
	return f.srcClusterHost
}

func (f *factory) DestClusterHost() string {
	return f.destClusterHost
}

// serviceAccountCredsFromSecret looks for service account credentials from a secret
// identified by the secret's name and namespace.
func (f *factory) serviceAcctCredsFromSecret(secretName, secretNS string) (serviceAcctCreds, error) {
	client, err := f.KubeClient()
	if err != nil {
		return serviceAcctCreds{}, err
	}

	secrets, err := client.CoreV1().Secrets(secretNS).List(context.Background(), metav1.ListOptions{})
	if err != nil {
		return serviceAcctCreds{}, err
	}

	var saCreds serviceAcctCreds
	for _, item := range secrets.Items {
		if item.Name == secretName {
			saCreds = serviceAcctCreds{
				host:       string(item.Data["host"]),
				saToken:    string(item.Data["sa-token"]),
				kubeconfig: string(item.Data["kubeconfig"]),
				httpsProxy: string(item.Data["https_proxy"]),
			}

			if f.httpsProxy == "" && saCreds.httpsProxy != "" {
				f.httpsProxy = saCreds.httpsProxy
			}

			return saCreds, nil
		}
	}

	// No service account credentials for remote cluster found in secret.
	return serviceAcctCreds{}, nil
}

// HttpProxy is a getter for HTTP Proxy address.
func (f *factory) HttpProxy() string {
	return f.httpProxy
}

// HttpsProxy is a getter for HTTPS Proxy address.
func (f *factory) HttpsProxy() string {
	return f.httpsProxy
}<|MERGE_RESOLUTION|>--- conflicted
+++ resolved
@@ -22,10 +22,6 @@
 	"net/url"
 	"os"
 
-<<<<<<< HEAD
-=======
-	apiextv1 "k8s.io/apiextensions-apiserver/pkg/apis/apiextensions/v1"
->>>>>>> 5fe3a50b
 	apiextv1beta1 "k8s.io/apiextensions-apiserver/pkg/apis/apiextensions/v1beta1"
 	k8scheme "k8s.io/client-go/kubernetes/scheme"
 	kbclient "sigs.k8s.io/controller-runtime/pkg/client"
@@ -75,14 +71,11 @@
 	// DynamicClient returns a Kubernetes dynamic client. It uses the following priority to specify the cluster
 	// configuration: --kubeconfig flag, KUBECONFIG environment variable, in-cluster configuration.
 	DynamicClient() (dynamic.Interface, error)
-<<<<<<< HEAD
 	// SourceDynamicClient returns a Kubernetes dynamic client.
 	SourceDynamicClient() (dynamic.Interface, error)
 	// DestinationDynamicClient returns a Kubernetes dynamic client.
 	DestinationDynamicClient() (dynamic.Interface, error)
 	// KubebuilderClient returns a Kubernetes dynamic client. It uses the following priority to specify the cluster
-=======
->>>>>>> 5fe3a50b
 	// KubebuilderClient returns a client for the controller runtime framework. It adds Kubernetes and Velero
 	// types to its scheme. It uses the following priority to specify the cluster
 	// configuration: --kubeconfig flag, KUBECONFIG environment variable, in-cluster configuration.
@@ -420,10 +413,7 @@
 	velerov1api.AddToScheme(scheme)
 	k8scheme.AddToScheme(scheme)
 	apiextv1beta1.AddToScheme(scheme)
-<<<<<<< HEAD
-=======
 	apiextv1.AddToScheme(scheme)
->>>>>>> 5fe3a50b
 	kubebuilderClient, err := kbclient.New(clientConfig, kbclient.Options{
 		Scheme: scheme,
 	})
