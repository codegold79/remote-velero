--- conflicted
+++ resolved
@@ -68,10 +68,7 @@
 				bslPrefix,
 				bslConfig,
 				vslConfig,
-<<<<<<< HEAD
-=======
 				crdsVersion,
->>>>>>> 5fe3a50b
 				"EnableAPIGroupVersions", // TODO: remove when feature flag is removed
 			)
 			Expect(err).NotTo(HaveOccurred())
@@ -88,15 +85,10 @@
 		}
 		Expect(err).NotTo(HaveOccurred())
 
-<<<<<<< HEAD
-		err = veleroUninstall(ctx, client.kubebuilder, installVelero, veleroNamespace)
-		Expect(err).NotTo(HaveOccurred())
-=======
 		if installVelero {
 			err = veleroUninstall(ctx, client.kubebuilder, installVelero, veleroNamespace)
 			Expect(err).NotTo(HaveOccurred())
 		}
->>>>>>> 5fe3a50b
 
 	})
 
