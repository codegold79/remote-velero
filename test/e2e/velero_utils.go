--- conflicted
+++ resolved
@@ -109,11 +109,7 @@
 
 	errorMsg := "\n\nError installing Velero. Use `kubectl logs deploy/velero -n velero` to check the deploy logs"
 	resources := install.AllResources(vo)
-<<<<<<< HEAD
-	err = install.Install(client.dynamicFactory, resources, os.Stdout)
-=======
 	err = install.Install(client.dynamicFactory, client.kubebuilder, resources, os.Stdout)
->>>>>>> 5fe3a50b
 	if err != nil {
 		return errors.Wrap(err, errorMsg)
 	}
@@ -251,27 +247,6 @@
 		return err
 	}
 	err = checkBackupPhase(ctx, veleroCLI, veleroNamespace, backupName, velerov1api.BackupPhaseCompleted)
-<<<<<<< HEAD
-
-	return err
-}
-
-// veleroBackupExcludeNamespaces uses the veleroCLI to backup a namespace.
-func veleroBackupExcludeNamespaces(ctx context.Context, veleroCLI string, veleroNamespace string, backupName string, excludeNamespaces []string) error {
-	namespaces := strings.Join(excludeNamespaces, ",")
-	backupCmd := exec.CommandContext(ctx, veleroCLI, "--namespace", veleroNamespace, "create", "backup", backupName,
-		"--exclude-namespaces", namespaces,
-		"--default-volumes-to-restic", "--wait")
-	backupCmd.Stdout = os.Stdout
-	backupCmd.Stderr = os.Stderr
-	fmt.Printf("backup cmd =%v\n", backupCmd)
-	err := backupCmd.Run()
-	if err != nil {
-		return err
-	}
-	err = checkBackupPhase(ctx, veleroCLI, veleroNamespace, backupName, velerov1api.BackupPhaseCompleted)
-=======
->>>>>>> 5fe3a50b
 
 	return err
 }
