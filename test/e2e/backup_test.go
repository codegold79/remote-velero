--- conflicted
+++ resolved
@@ -60,11 +60,7 @@
 		Expect(err).To(Succeed())
 		if installVelero {
 			Expect(veleroInstall(context.Background(), veleroImage, veleroNamespace, cloudProvider, objectStoreProvider, useVolumeSnapshots,
-<<<<<<< HEAD
-				cloudCredentialsFile, bslBucket, bslPrefix, bslConfig, vslConfig, "")).To(Succeed())
-=======
 				cloudCredentialsFile, bslBucket, bslPrefix, bslConfig, vslConfig, crdsVersion, "")).To(Succeed())
->>>>>>> 5fe3a50b
 		}
 	})
 
