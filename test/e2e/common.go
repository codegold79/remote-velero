/*
Copyright the Velero contributors.

Licensed under the Apache License, Version 2.0 (the "License");
you may not use this file except in compliance with the License.
You may obtain a copy of the License at

    http://www.apache.org/licenses/LICENSE-2.0

Unless required by applicable law or agreed to in writing, software
distributed under the License is distributed on an "AS IS" BASIS,
WITHOUT WARRANTIES OR CONDITIONS OF ANY KIND, either express or implied.
See the License for the specific language governing permissions and
limitations under the License.
*/

package e2e

import (
	"fmt"
	"io/ioutil"
	"os/exec"
	"time"

	"github.com/pkg/errors"
	"golang.org/x/net/context"
	corev1api "k8s.io/api/core/v1"
	apierrors "k8s.io/apimachinery/pkg/api/errors"
	metav1 "k8s.io/apimachinery/pkg/apis/meta/v1"
	"k8s.io/apimachinery/pkg/util/wait"

	"github.com/vmware-tanzu/velero/pkg/builder"
)

// ensureClusterExists returns whether or not a kubernetes cluster exists for tests to be run on.
func ensureClusterExists(ctx context.Context) error {
	return exec.CommandContext(ctx, "kubectl", "cluster-info").Run()
}

// createNamespace creates a kubernetes namespace
func createNamespace(ctx context.Context, client testClient, namespace string) error {
	ns := builder.ForNamespace(namespace).Result()
	_, err := client.clientGo.CoreV1().Namespaces().Create(ctx, ns, metav1.CreateOptions{})
	if apierrors.IsAlreadyExists(err) {
		return nil
	}
	return err
}

<<<<<<< HEAD
func getNamespace(ctx context.Context, client testClient, namespace string) (*corev1api.Namespace, error) {
	return client.clientGo.CoreV1().Namespaces().Get(ctx, namespace, metav1.GetOptions{})
}

=======
>>>>>>> 5fe3a50b
// waitForNamespaceDeletion waits for namespace to be deleted.
func waitForNamespaceDeletion(interval, timeout time.Duration, client testClient, ns string) error {
	err := wait.PollImmediate(interval, timeout, func() (bool, error) {
		_, err := client.clientGo.CoreV1().Namespaces().Get(context.TODO(), ns, metav1.GetOptions{})
		if err != nil {
			if apierrors.IsNotFound(err) {
				return true, nil
			}
			return false, err
		}
		fmt.Printf("Namespace %s is still being deleted...\n", ns)
		return false, nil
	})
	return err
}

func createSecretFromFiles(ctx context.Context, client testClient, namespace string, name string, files map[string]string) error {
	data := make(map[string][]byte)

	for key, filePath := range files {
		contents, err := ioutil.ReadFile(filePath)
		if err != nil {
			return errors.WithMessagef(err, "Failed to read secret file %q", filePath)
		}

		data[key] = contents
	}

	secret := builder.ForSecret(namespace, name).Data(data).Result()
	_, err := client.clientGo.CoreV1().Secrets(namespace).Create(ctx, secret, metav1.CreateOptions{})
	return err
}

// waitForPods waits until all of the pods have gone to PodRunning state
func waitForPods(ctx context.Context, client testClient, namespace string, pods []string) error {
	timeout := 10 * time.Minute
	interval := 5 * time.Second
	err := wait.PollImmediate(interval, timeout, func() (bool, error) {
		for _, podName := range pods {
			checkPod, err := client.clientGo.CoreV1().Pods(namespace).Get(ctx, podName, metav1.GetOptions{})
			if err != nil {
				return false, errors.WithMessage(err, fmt.Sprintf("Failed to verify pod %s/%s is %s", namespace, podName, corev1api.PodRunning))
			}
			// If any pod is still waiting we don't need to check any more so return and wait for next poll interval
			if checkPod.Status.Phase != corev1api.PodRunning {
				fmt.Printf("Pod %s is in state %s waiting for it to be %s\n", podName, checkPod.Status.Phase, corev1api.PodRunning)
				return false, nil
			}
		}
		// All pods were in PodRunning state, we're successful
		return true, nil
	})
	if err != nil {
		return errors.Wrapf(err, fmt.Sprintf("Failed to wait for pods in namespace %s to start running", namespace))
	}
	return nil
}<|MERGE_RESOLUTION|>--- conflicted
+++ resolved
@@ -47,13 +47,6 @@
 	return err
 }
 
-<<<<<<< HEAD
-func getNamespace(ctx context.Context, client testClient, namespace string) (*corev1api.Namespace, error) {
-	return client.clientGo.CoreV1().Namespaces().Get(ctx, namespace, metav1.GetOptions{})
-}
-
-=======
->>>>>>> 5fe3a50b
 // waitForNamespaceDeletion waits for namespace to be deleted.
 func waitForNamespaceDeletion(interval, timeout time.Duration, client testClient, ns string) error {
 	err := wait.PollImmediate(interval, timeout, func() (bool, error) {
