--- conflicted
+++ resolved
@@ -47,17 +47,10 @@
 
 If you are developing or using the main branch, note that you may need to update the Velero CRDs to get new changes as other development work is completed.
 
-<<<<<<< HEAD
-```
-velero install --crds-only --dry-run -o yaml | kubectl apply -f -
-```
-
-=======
 ```bash
 velero install --crds-only --dry-run -o yaml | kubectl apply -f -
 ```
 
 **NOTE:** You could change the default CRD API version (v1beta1 _or_ v1) if Velero CLI can't discover the Kubernetes preferred CRD API version. The Kubernetes version < 1.16 preferred CRD API version is v1beta1; the Kubernetes version >= 1.16 preferred CRD API version is v1.
 
->>>>>>> 5fe3a50b
 [11]: vendoring-dependencies.md